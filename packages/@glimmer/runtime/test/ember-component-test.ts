import EmberObject from "@glimmer/object";
import { CLASS_META, setProperty as set, UpdatableReference } from '@glimmer/object-reference';
import {
  BasicComponent,
  classes,
  EmberishCurlyComponent,
  EmberishGlimmerComponent,
  equalsElement,
  equalTokens,
  inspectHooks,
  regex,
  stripTight,
  TestDynamicScope,
  TestEnvironment,
} from "@glimmer/test-helpers";
import { assign } from "@glimmer/util";
import { RenderResult, Template, clientBuilder } from '@glimmer/runtime';
import { assert } from './support';

export class EmberishRootView extends EmberObject {
  public element: Element;

  protected template: Template;
  protected result: RenderResult;

  private parent: Element;

  constructor(
    protected env: TestEnvironment,
    template: string,
    context?: Object
  ) {
    super(context);
    this.template = env.compile(template, null);
  }

  appendTo(selector: string) {
    let element = this.parent = document.querySelector(selector)!;
    let self = new UpdatableReference(this);
    let cursor =  { element, nextSibling: null };
    let templateIterator = this.template.renderLayout({
      env: this.env,
      self,
      builder: clientBuilder(env, cursor),
      dynamicScope: new TestDynamicScope()
    });

    let result;
    do {
      result = templateIterator.next();
    } while (!result.done);

    this.result = result.value!;

    this.element = element.firstElementChild!;
  }

  rerender(context: Object | null = null) {
    if (context) {
      this.setProperties(context);
    }

    this.env.begin();
    this.result.rerender();
    this.env.commit();

    this.element = this.parent.firstElementChild!;
  }

  destroy() {
    super.destroy();
    if (this.result) {
      this.result.destroy();
    }
  }
}

EmberishRootView[CLASS_META].seal();

let view: EmberishRootView, env: TestEnvironment;

function module(name: string) {
  QUnit.module(`[components] ${name}`, {
    beforeEach() {
      env = new TestEnvironment();
    }
  });
}

export function appendViewFor(template: string, context: Object = {}) {
  view = new EmberishRootView(env, template, context);

  env.begin();
  view.appendTo('#qunit-fixture');
  env.commit();

  return view;
}

export function assertAppended(content: string) {
  equalTokens((<HTMLElement>document.querySelector('#qunit-fixture')), content);
}

function assertText(expected: string) {
  let rawText = (document.querySelector('#qunit-fixture') as HTMLElement).innerText;
  let text = rawText.split(/[\r\n]/g).map((part) => {
    let p = part.replace(/\s+/g, ' ');
    return p.trim();
  }).filter((part) => part !== '').join(' ');
  QUnit.assert.strictEqual(text, expected, `#qunit-fixture content should be: \`${expected}\``);
}

function assertFired(component: EmberishGlimmerComponent, name: string, count = 1) {
  let hooks = component['hooks'];

  if (!hooks) {
    throw new TypeError("Not hooked: " + component);
  }

  if (name in hooks) {
    assert.strictEqual(hooks[name], count, `The ${name} hook fired ${count} ${count === 1 ? 'time' : 'times'}`);
  } else {
    assert.ok(false, `The ${name} hook fired`);
  }
}

function assertEmberishElement(tagName: string, attrs: Object, contents: string): void;
function assertEmberishElement(tagName: string, attrs: Object): void;
function assertEmberishElement(tagName: string, contents: string): void;
function assertEmberishElement(tagName: string): void;
function assertEmberishElement(...args: any[]): void {
  let tagName, attrs, contents;
  if (args.length === 2) {
    if (typeof args[1] === 'string')[tagName, attrs, contents] = [args[0], {}, args[1]];
    else[tagName, attrs, contents] = [args[0], args[1], null];
  } else if (args.length === 1) {
    [tagName, attrs, contents] = [args[0], {}, null];
  } else {
    [tagName, attrs, contents] = args;
  }

  let fullAttrs = assign({ class: classes('ember-view'), id: regex(/^ember\d*$/) }, attrs);
  equalsElement(view.element, tagName, fullAttrs, contents);
}

export function assertElementIsEmberishElement(element: Element | null, tagName: string, attrs: Object, contents: string): void;
export function assertElementIsEmberishElement(element: Element | null, tagName: string, attrs: Object): void;
export function assertElementIsEmberishElement(element: Element | null, tagName: string, contents: string): void;
export function assertElementIsEmberishElement(element: Element | null, tagName: string): void;
export function assertElementIsEmberishElement(element: Element | null, ...args: any[]): void {
  let tagName, attrs, contents;
  if (args.length === 2) {
    if (typeof args[1] === 'string')[tagName, attrs, contents] = [args[0], {}, args[1]];
    else[tagName, attrs, contents] = [args[0], args[1], null];
  } else if (args.length === 1) {
    [tagName, attrs, contents] = [args[0], {}, null];
  } else {
    [tagName, attrs, contents] = args;
  }

  let fullAttrs = assign({ class: classes('ember-view'), id: regex(/^ember\d*$/) }, attrs);
  equalsElement(element, tagName, fullAttrs, contents);
}

function rerender() {
  view.rerender();
}

module('Manager#create - hasBlock');

QUnit.test('when no block present', () => {
  class FooBar extends EmberishCurlyComponent {
    tagName = 'div';
  }

  env.registerEmberishCurlyComponent('foo-bar', FooBar, `{{HAS_BLOCK}}`);

  appendViewFor(`{{foo-bar}}`);

  assertEmberishElement('div', {}, `false`);
});

QUnit.test('when block present', () => {
  class FooBar extends EmberishCurlyComponent {
    tagName = 'div';
  }

  env.registerEmberishCurlyComponent('foo-bar', FooBar, `{{HAS_BLOCK}}`);

  appendViewFor(`{{#foo-bar}}{{/foo-bar}}`);

  assertEmberishElement('div', {}, `true`);
});

module("Components - curlies - dynamic component");

QUnit.test('initially missing, then present, then missing', () => {
  env.registerBasicComponent('FooBar', BasicComponent, `<p>{{@arg1}}</p>`);

  appendViewFor(
    stripTight`
      <div>
        {{component something arg1="hello"}}
      </div>`,
    {
      something: undefined
    }
  );

  equalsElement(view.element, 'div', {}, '<!---->');

  set(view, 'something', 'FooBar');
  rerender();

  equalsElement(view.element, 'div', {}, '<p>hello</p>');

  set(view, 'something', undefined);
  rerender();

  equalsElement(view.element, 'div', {}, '<!---->');
});

QUnit.test('initially present, then missing, then present', () => {
  env.registerBasicComponent('FooBar', BasicComponent, `<p>foo bar baz</p>`);

  appendViewFor(
    stripTight`
      <div>
        {{component something}}
      </div>`,
    {
      something: "FooBar"
    }
  );

  equalsElement(view.element, 'div', {}, '<p>foo bar baz</p>');

  set(view, 'something', undefined);
  rerender();

  equalsElement(view.element, 'div', {}, '<!---->');

  set(view, 'something', 'FooBar');
  rerender();

  equalsElement(view.element, 'div', {}, '<p>foo bar baz</p>');
});

module("Components - curlies - dynamic customizations");

QUnit.test('dynamic tagName', () => {
  class FooBar extends EmberishCurlyComponent {
    tagName = 'aside';
  }

  env.registerEmberishCurlyComponent('foo-bar', FooBar, `Hello. It's me.`);

  appendViewFor(`{{foo-bar}}`);
  assertEmberishElement('aside', {}, `Hello. It's me.`);

  rerender();

  assertEmberishElement('aside', {}, `Hello. It's me.`);
});

QUnit.test('dynamic tagless component', () => {
  class FooBar extends EmberishCurlyComponent {
    tagName = '';
  }

  env.registerEmberishCurlyComponent('foo-bar', FooBar, `Michael Jordan says "Go Tagless"`);

  appendViewFor(`{{foo-bar}}`);
  assertAppended('Michael Jordan says "Go Tagless"');

  rerender();

  assertAppended('Michael Jordan says "Go Tagless"');
});

QUnit.test('dynamic attribute bindings', assert => {
  let fooBarInstance: FooBar | undefined;

  class FooBar extends EmberishCurlyComponent {
    attributeBindings = ['style'];
    style: string | null = null;

    constructor(attrs: any) {
      super(attrs);
      this.style = 'color: red;';
      fooBarInstance = this;
    }
  }

  env.registerEmberishCurlyComponent('foo-bar', FooBar, `Hello. It's me.`);

  appendViewFor(`{{foo-bar}}`);
  assertEmberishElement('div', { 'style': 'color: red;' }, `Hello. It's me.`);

  rerender();

  assert.ok(fooBarInstance, 'expected foo-bar to be set');

  if (fooBarInstance === undefined) { return; }

  assertEmberishElement('div', { 'style': 'color: red;' }, `Hello. It's me.`);

  fooBarInstance.style = 'color: green;';
  rerender();

  assertEmberishElement('div', { 'style': 'color: green;' }, `Hello. It's me.`);

  fooBarInstance.style = null;
  rerender();

  assertEmberishElement('div', {}, `Hello. It's me.`);

  fooBarInstance.style = 'color: red;';
  rerender();

  assertEmberishElement('div', { 'style': 'color: red;' }, `Hello. It's me.`);
});

module("Components - generic - attrs");

QUnit.test('using @value from emberish curly component', () => {
  class FooBar extends EmberishCurlyComponent {
    static positionalParams = ['foo'];
    tagName = 'div';
  }

  env.registerEmberishCurlyComponent('foo-bar', FooBar, `{{@blah}}`);

  appendViewFor(`{{foo-bar first blah="derp"}}`);

  assertEmberishElement('div', {}, `derp`);
});

module("Components - integration - scope");

QUnit.test('correct scope - accessing local variable in yielded block (glimmer component)', () => {
  class FooBar extends BasicComponent { }

  env.registerBasicComponent('FooBar', FooBar, `<div>[Layout: {{zomg}}][Layout: {{lol}}][Layout: {{@foo}}]{{yield}}</div>`);

  appendViewFor(
    stripTight`
      <div>
        [Outside: {{zomg}}]
        {{#with zomg as |lol|}}
          [Inside: {{zomg}}]
          [Inside: {{lol}}]
          <FooBar @foo={{zomg}}>
            [Block: {{zomg}}]
            [Block: {{lol}}]
          </FooBar>
        {{/with}}
      </div>`,
    { zomg: "zomg" }
  );

  equalsElement(view.element, 'div', {},
    stripTight`
        [Outside: zomg]
        [Inside: zomg]
        [Inside: zomg]
        <div>
          [Layout: ]
          [Layout: ]
          [Layout: zomg]
          [Block: zomg]
          [Block: zomg]
        </div>`
  );
});

QUnit.test('correct scope - accessing local variable in yielded block (curly component)', () => {
  class FooBar extends EmberishCurlyComponent {
    public tagName = '';
  }

  env.registerEmberishCurlyComponent('foo-bar', FooBar, `[Layout: {{zomg}}][Layout: {{lol}}][Layout: {{foo}}]{{yield}}`);

  appendViewFor(
    stripTight`
      <div>
        [Outside: {{zomg}}]
        {{#with zomg as |lol|}}
          [Inside: {{zomg}}]
          [Inside: {{lol}}]
          {{#foo-bar foo=zomg}}
            [Block: {{zomg}}]
            [Block: {{lol}}]
          {{/foo-bar}}
        {{/with}}
      </div>`,
    { zomg: "zomg" }
  );

  equalsElement(view.element, 'div', {},
    stripTight`
        [Outside: zomg]
        [Inside: zomg]
        [Inside: zomg]
        [Layout: ]
        [Layout: ]
        [Layout: zomg]
        [Block: zomg]
        [Block: zomg]`
  );
});

QUnit.test('correct scope - caller self can be threaded through (curly component)', () => {
  // demonstrates ability for Ember to know the target object of curly component actions
  class Base extends EmberishCurlyComponent {
    public tagName = '';
  }
  class FooBar extends Base {
    public name = 'foo-bar';
  }

  class QuxDerp extends Base {
    public name = 'qux-derp';
  }

  env.registerEmberishCurlyComponent('foo-bar', FooBar, stripTight`
    [Name: {{name}} | Target: {{targetObject.name}}]
    {{#qux-derp}}
      [Name: {{name}} | Target: {{targetObject.name}}]
    {{/qux-derp}}
    [Name: {{name}} | Target: {{targetObject.name}}]
  `);

  env.registerEmberishCurlyComponent('qux-derp', QuxDerp, `[Name: {{name}} | Target: {{targetObject.name}}]{{yield}}`);

  appendViewFor(`<div>{{foo-bar}}</div>`, {
    name: 'outer-scope'
  });

  equalsElement(view.element, 'div', {},
    stripTight`
        [Name: foo-bar | Target: outer-scope]
        [Name: qux-derp | Target: foo-bar]
        [Name: foo-bar | Target: outer-scope]
        [Name: foo-bar | Target: outer-scope]
        `
  );
});

QUnit.test('`false` class name do not render', assert => {
  appendViewFor('<div class={{isFalse}}>FALSE</div>', { isFalse: false });
  assert.strictEqual(view.element.getAttribute('class'), null);
  assert.strictEqual(view.element.className, '');
});

QUnit.test('`null` class name do not render', assert => {
  appendViewFor('<div class={{isNull}}>NULL</div>', { isNull: null });
  assert.strictEqual(view.element.getAttribute('class'), null);
  assert.strictEqual(view.element.className, '');
});

QUnit.test('`undefined` class name do not render', assert => {
  appendViewFor('<div class={{isUndefined}}>UNDEFINED</div>', { isUndefined: undefined });
  assert.strictEqual(view.element.getAttribute('class'), null);
  assert.strictEqual(view.element.className, '');
});

QUnit.test('`0` class names do render', assert => {
  appendViewFor('<div class={{isZero}}>ZERO</div>', { isZero: 0 });
  assert.strictEqual(view.element.getAttribute('class'), '0');
  assert.strictEqual(view.element.className, '0');
});

QUnit.test('component with slashed name', assert => {
  let SampleComponent = EmberishCurlyComponent.extend();

  env.registerEmberishCurlyComponent('fizz-bar/baz-bar', SampleComponent as any, '{{@hey}}');

  appendViewFor('{{fizz-bar/baz-bar hey="hello"}}');

  assert.equal(view.element.textContent, 'hello');
});

QUnit.test('correct scope - simple', () => {
  env.registerBasicComponent('SubItem', BasicComponent,
    `<p>{{@name}}</p>`
  );

  let subitems = [{ id: 0 }, { id: 1 }, { id: 42 }];

  appendViewFor(
    stripTight`
      <div>
        {{#each items key="id" as |item|}}
          <SubItem @name={{item.id}} />
        {{/each}}
      </div>`
    , { items: subitems });

  equalsElement(view.element, 'div', {}, '<p>0</p><p>1</p><p>42</p>');
});

QUnit.test('correct scope - self lookup inside #each', () => {
  env.registerBasicComponent('SubItem', BasicComponent,
    `<p>{{@name}}</p>`
  );

  let subitems = [{ id: 0 }, { id: 1 }, { id: 42 }];

  appendViewFor(
    stripTight`
      <div>
        {{#each items key="id" as |item|}}
          <SubItem @name={{this.id}} />
          <SubItem @name={{id}} />
          <SubItem @name={{item.id}} />
        {{/each}}
      </div>`
    , { items: subitems, id: '(self)' });

  equalsElement(view.element, 'div', {}, stripTight`
    <p>(self)</p><p>(self)</p><p>0</p>
    <p>(self)</p><p>(self)</p><p>1</p>
    <p>(self)</p><p>(self)</p><p>42</p>`);
});

QUnit.test('correct scope - complex', () => {
  env.registerBasicComponent('SubItem', BasicComponent,
    `<p>{{@name}}</p>`
  );

  env.registerBasicComponent('MyItem', BasicComponent,
    stripTight`
      <aside>{{@item.id}}:
        {{#if @item.visible}}
          {{#each @item.subitems key="id" as |subitem|}}
             <SubItem @name={{subitem.id}} />
          {{/each}}
        {{/if}}
      </aside>`);

  let itemId = 0;

  let items = [];

  for (let i = 0; i < 3; i++) {
    let subitems = [];
    let subitemId = 0;

    for (let j = 0; j < 2; j++) {
      subitems.push({
        id: `${itemId}.${subitemId++}`
      });
    }

    items.push({
      id: String(itemId++),
      visible: i % 2 === 0,
      subitems
    });
  }

  appendViewFor(
    stripTight`
        <article>{{#each items key="id" as |item|}}
          <MyItem @item={{item}} />
        {{/each}}</article>`
    , { items });

  equalsElement(view.element, 'article', {},
    stripTight`
        <aside>0:<p>0.0</p><p>0.1</p></aside>
        <aside>1:<!----></aside>
        <aside>2:<p>2.0</p><p>2.1</p></aside>`
  );
});

QUnit.test('correct scope - complex yield', () => {
  env.registerEmberishCurlyComponent('item-list', EmberishCurlyComponent.extend() as any,
    stripTight`
      <ul>
        {{#each items key="id" as |item|}}
          <li>{{item.id}}: {{yield item}}</li>
        {{/each}}
      </ul>`
  );

  let items = [
    { id: '1', name: 'Foo', description: 'Foo!' },
    { id: '2', name: 'Bar', description: 'Bar!' },
    { id: '3', name: 'Baz', description: 'Baz!' }
  ];

  appendViewFor(
    stripTight`
      {{#item-list items=items as |item|}}
        {{item.name}}{{#if showDescription}} - {{item.description}}{{/if}}
      {{/item-list}}`
    , { items, showDescription: false }
  );

  assertEmberishElement('div',
    stripTight`
      <ul>
        <li>1: Foo<!----></li>
        <li>2: Bar<!----></li>
        <li>3: Baz<!----></li>
      </ul>`
  );

  view.rerender({ items, showDescription: true });

  assertEmberishElement('div',
    stripTight`
      <ul>
        <li>1: Foo - Foo!</li>
        <li>2: Bar - Bar!</li>
        <li>3: Baz - Baz!</li>
      </ul>`
  );
});

QUnit.test('correct scope - self', () => {
  class FooBar extends BasicComponent {
    public foo = 'foo';
    public bar = 'bar';
  }

  env.registerBasicComponent('FooBar', FooBar, `<p>{{foo}} {{bar}} {{@baz}}</p>`);

  appendViewFor(
    stripTight`
      <div>
        <FooBar />
        <FooBar @baz={{zomg}} />
      </div>`,
    { zomg: "zomg" }
  );

  equalsElement(view.element, 'div', {},
    stripTight`
        <p>foo bar </p>
        <p>foo bar zomg</p>`
  );
});

module('Curly Components - smoke test dynamicScope access');

QUnit.test('component has access to dynamic scope', function () {
  class SampleComponent extends EmberishCurlyComponent {
    static fromDynamicScope = ['theme'];
  }

  SampleComponent[CLASS_META].seal();

  env.registerEmberishCurlyComponent('sample-component', SampleComponent, '{{theme}}');

  appendViewFor('{{#-with-dynamic-vars theme="light"}}{{sample-component}}{{/-with-dynamic-vars}}');

  assertEmberishElement('div', 'light');
});

module('Curly Components - positional arguments');

QUnit.test('static named positional parameters', function () {
  class SampleComponent extends EmberishCurlyComponent {
    static positionalParams = ['person', 'age'];
  }

  SampleComponent[CLASS_META].seal();

  env.registerEmberishCurlyComponent('sample-component', SampleComponent, '{{person}}{{age}}');

  appendViewFor('{{sample-component "Quint" 4}}');

  assertEmberishElement('div', 'Quint4');
});

QUnit.test('dynamic named positional parameters', function () {
  let SampleComponent = EmberishCurlyComponent.extend();

  SampleComponent.reopenClass({
    positionalParams: ['person', 'age']
  });

  env.registerEmberishCurlyComponent('sample-component', SampleComponent as any, '{{person}}{{age}}');

  appendViewFor('{{sample-component myName myAge}}', {
    myName: 'Quint',
    myAge: 4
  });

  assertEmberishElement('div', 'Quint4');

  set(view, 'myName', 'Edward');
  set(view, 'myAge', 5);
  rerender();

  assertEmberishElement('div', 'Edward5');
});

QUnit.test('if a value is passed as a non-positional parameter, it takes precedence over the named one', assert => {
  let SampleComponent = EmberishCurlyComponent.extend();

  SampleComponent.reopenClass({
    positionalParams: ['name']
  });

  env.registerEmberishCurlyComponent('sample-component', SampleComponent as any, '{{name}}');

  assert.throws(() => {
    appendViewFor('{{sample-component notMyName name=myName}}', {
      myName: 'Quint',
      notMyName: 'Sergio'
    });
  }, "You cannot specify both a positional param (at position 0) and the hash argument `name`.");
});

QUnit.test('static arbitrary number of positional parameters', function () {
  let SampleComponent = EmberishCurlyComponent.extend();

  SampleComponent.reopenClass({
    positionalParams: 'names'
  });

  env.registerEmberishCurlyComponent('sample-component', SampleComponent as any, '{{#each names key="@index" as |name|}}{{name}}{{/each}}');

  appendViewFor(
    stripTight`<div>{{sample-component "Foo" 4 "Bar"}}
      {{sample-component "Foo" 4 "Bar" 5 "Baz"}}
      {{!sample-component "Foo" 4 "Bar" 5 "Baz"}}</div>`);

  let first = <Element>view.element.firstChild;
  let second = <Element>first.nextSibling;
  // let third = <Element>second.nextSibling;

  assertElementIsEmberishElement(first, 'div', 'Foo4Bar');
  assertElementIsEmberishElement(second, 'div', 'Foo4Bar5Baz');
  // equalsElement(third, ...emberishElement('div', { id: 'helper' }, 'Foo4Bar5Baz'));
});

QUnit.test('arbitrary positional parameter conflict with hash parameter is reported', assert => {
  let SampleComponent = EmberishCurlyComponent.extend();

  SampleComponent.reopenClass({
    positionalParams: 'names'
  });

  env.registerEmberishCurlyComponent('sample-component', SampleComponent as any, '{{#each attrs.names key="@index" as |name|}}{{name}}{{/each}}');

  assert.throws(function () {
    appendViewFor('{{sample-component "Foo" 4 "Bar" names=numbers id="args-3"}}', {
      numbers: [1, 2, 3]
    });
  }, `You cannot specify positional parameters and the hash argument \`names\`.`);
});

QUnit.test('can use hash parameter instead of arbitrary positional param [GH #12444]', function () {
  let SampleComponent = EmberishCurlyComponent.extend();

  SampleComponent.reopenClass({
    positionalParams: 'names'
  });

  env.registerEmberishCurlyComponent('sample-component', SampleComponent as any, '{{#each names key="@index" as |name|}}{{name}}{{/each}}');

  appendViewFor('{{sample-component names=things}}', {
    things: ['Foo', 4, 'Bar']
  });

  assertEmberishElement('div', 'Foo4Bar');
});

QUnit.test('can use hash parameter instead of positional param', function () {
  let SampleComponent = EmberishCurlyComponent.extend();

  SampleComponent.reopenClass({
    positionalParams: ['first', 'second']
  });

  env.registerEmberishCurlyComponent('sample-component', SampleComponent as any, '{{first}} - {{second}}');

  appendViewFor(`<div>
    {{sample-component "one" "two"}}
    {{sample-component "one" second="two"}}
    {{sample-component first="one" second="two"}}</div>
  `, {
      things: ['Foo', 4, 'Bar']
    });

  let first = view.element.firstElementChild;
  let second = first && first.nextElementSibling;
  let third = second && second.nextElementSibling;

  assertElementIsEmberishElement(first, 'div', 'one - two');
  assertElementIsEmberishElement(second, 'div', 'one - two');
  assertElementIsEmberishElement(third, 'div', 'one - two');
});

QUnit.test('dynamic arbitrary number of positional parameters', function () {
  let SampleComponent = EmberishCurlyComponent.extend();

  SampleComponent.reopenClass({
    positionalParams: 'n'
  });

  env.registerEmberishCurlyComponent('sample-component', SampleComponent as any, '{{#each attrs.n key="@index" as |name|}}{{name}}{{/each}}');

  appendViewFor('<div>{{sample-component user1 user2}}{{!component "sample-component" user1 user2}}</div>', {
    user1: 'Foo',
    user2: 4
  });

  let first = view.element.firstElementChild;
  // let second = first.nextElementSibling;

  assertElementIsEmberishElement(first, 'div', 'Foo4');
  // assertElementIsEmberishElement(first, 'div', 'Foo4');

  set(view, 'user1', "Bar");
  set(view, 'user2', "5");
  rerender();

  assertElementIsEmberishElement(first, 'div', 'Bar5');
  // assertElementIsEmberishElement(second, 'div', 'Bar5');

  set(view, 'user2', '6');
  rerender();

  assertElementIsEmberishElement(first, 'div', 'Bar6');
  // assertElementIsEmberishElement(second, 'div', 'Bar6');
});

QUnit.test('{{component}} helper works with positional params', function () {
  let SampleComponent = EmberishCurlyComponent.extend();

  SampleComponent.reopenClass({
    positionalParams: ['name', 'age']
  });

  env.registerEmberishCurlyComponent('sample-component', SampleComponent as any, `{{attrs.name}}{{attrs.age}}`);

  appendViewFor(`{{component "sample-component" myName myAge}}`, {
    myName: 'Quint',
    myAge: 4
  });

  assertEmberishElement('div', 'Quint4');

  set(view, 'myName', 'Edward');
  set(view, 'myAge', '5');
  rerender();

  assertEmberishElement('div', 'Edward5');

  set(view, 'myName', 'Quint');
  set(view, 'myAge', '4');
  rerender();

  assertEmberishElement('div', 'Quint4');
});

module('Emberish closure components');

QUnit.test('component helper can handle aliased block components with args', () => {
  env.registerEmberishCurlyComponent('foo-bar', null, 'Hello {{arg1}} {{yield}}');

  appendViewFor(
    stripTight`
      {{#with (hash comp=(component 'foo-bar')) as |my|}}
        {{#component my.comp arg1="World!"}}Test1{{/component}} Test2
      {{/with}}
    `
  );

  assertText('Hello World! Test1 Test2');
});

QUnit.test('component helper can handle aliased block components without args', () => {
  env.registerEmberishCurlyComponent('foo-bar', null, 'Hello {{yield}}');

  appendViewFor(
    stripTight`
      {{#with (hash comp=(component 'foo-bar')) as |my|}}
        {{#component my.comp}}World!{{/component}} Test
      {{/with}}
    `
  );

  assertText('Hello World! Test');
});

QUnit.test('component helper can handle aliased inline components with args', () => {
  env.registerEmberishCurlyComponent('foo-bar', null, 'Hello {{arg1}}');

  appendViewFor(
    stripTight`
      {{#with (hash comp=(component 'foo-bar')) as |my|}}
        {{component my.comp arg1="World!"}} Test
      {{/with}}
    `
  );

  assertText('Hello World! Test');
});

QUnit.test('component helper can handle aliased inline components without args', () => {
  env.registerEmberishCurlyComponent('foo-bar', null, 'Hello');

  appendViewFor(
    stripTight`
      {{#with (hash comp=(component 'foo-bar')) as |my|}}
        {{component my.comp}} World!
      {{/with}}
    `
  );

  assertText('Hello World!');
});

QUnit.test('component helper can handle higher order inline components with args', () => {
  env.registerEmberishCurlyComponent('foo-bar', null, '{{yield (hash comp=(component "baz-bar"))}}');
  env.registerEmberishCurlyComponent('baz-bar', null, 'Hello {{arg1}}');

  appendViewFor(
    stripTight`
      {{#foo-bar as |my|}}
        {{component my.comp arg1="World!"}} Test
      {{/foo-bar}}
    `
  );

  assertText('Hello World! Test');
});

QUnit.test('component helper can handle higher order inline components without args', () => {
  env.registerEmberishCurlyComponent('foo-bar', null, '{{yield (hash comp=(component "baz-bar"))}}');
  env.registerEmberishCurlyComponent('baz-bar', null, 'Hello');

  appendViewFor(
    stripTight`
      {{#foo-bar as |my|}}
        {{component my.comp}} World!
      {{/foo-bar}}
    `
  );

  assertText('Hello World!');
});

QUnit.test('component helper can handle higher order block components with args', () => {
  env.registerEmberishCurlyComponent('foo-bar', null, '{{yield (hash comp=(component "baz-bar"))}}');
  env.registerEmberishCurlyComponent('baz-bar', null, 'Hello {{arg1}} {{yield}}');

  appendViewFor(
    stripTight`
      {{#foo-bar as |my|}}
        {{#component my.comp arg1="World!"}}Test1{{/component}} Test2
      {{/foo-bar}}
    `
  );

  assertText('Hello World! Test1 Test2');
});

QUnit.test('component helper can handle higher order block components without args', () => {
  env.registerEmberishCurlyComponent('foo-bar', null, '{{yield (hash comp=(component "baz-bar"))}}');
  env.registerEmberishCurlyComponent('baz-bar', null, 'Hello {{arg1}} {{yield}}');

  appendViewFor(
    stripTight`
      {{#foo-bar as |my|}}
        {{#component my.comp}}World!{{/component}} Test
      {{/foo-bar}}
    `
  );

  assertText('Hello World! Test');
});

QUnit.test('component deopt can handle aliased inline components without args', () => {
  env.registerEmberishCurlyComponent('foo-bar', null, 'Hello');

  appendViewFor(
    stripTight`
      {{#with (hash comp=(component 'foo-bar')) as |my|}}
        {{my.comp}} World!
      {{/with}}
    `
  );

  assertText('Hello World!');
});

QUnit.test('component deopt can handle higher order inline components without args', () => {
  env.registerEmberishCurlyComponent('foo-bar', null, '{{yield (hash comp=(component "baz-bar"))}}');
  env.registerEmberishCurlyComponent('baz-bar', null, 'Hello');

  appendViewFor(
    stripTight`
      {{#foo-bar as |my|}}
        {{my.comp}} World!
      {{/foo-bar}}
    `
  );

  assertText('Hello World!');
});

QUnit.test('component helper can curry arguments', () => {
  let FooBarComponent = EmberishCurlyComponent.extend();

  FooBarComponent.reopenClass({
    positionalParams: ["one", "two", "three", "four", "five", "six"]
  });

  env.registerEmberishCurlyComponent('foo-bar', FooBarComponent as any, stripTight`
    1. [{{one}}]
    2. [{{two}}]
    3. [{{three}}]
    4. [{{four}}]
    5. [{{five}}]
    6. [{{six}}]

    {{yield}}

    a. [{{a}}]
    b. [{{b}}]
    c. [{{c}}]
    d. [{{d}}]
    e. [{{e}}]
    f. [{{f}}]`);

  appendViewFor(
    stripTight`
      {{#with (component "foo-bar" "outer 1" "outer 2" a="outer a" b="outer b" c="outer c" e="outer e") as |outer|}}
        {{#with (component outer "inner 1" a="inner a" d="inner d" e="inner e") as |inner|}}
          {{#component inner "invocation 1" "invocation 2" a="invocation a" b="invocation b"}}---{{/component}}
        {{/with}}
      {{/with}}
    `

  );

  assertText(stripTight`
    1. [outer 1]
    2. [outer 2]
    3. [inner 1]
    4. [invocation 1]
    5. [invocation 2]
    6. []

    ---

    a. [invocation a]
    b. [invocation b]
    c. [outer c]
    d. [inner d]
    e. [inner e]
    f. []
  `);
});

module("Emberish Component - ids");

QUnit.test('emberish component should have unique IDs', assert => {
  env.registerEmberishCurlyComponent('x-curly', null, '');
  env.registerEmberishGlimmerComponent('XGlimmer', null, '<div ...attributes />');

  appendViewFor(
    stripTight`
      <div>
        {{x-curly}}
        {{x-curly}}
        <XGlimmer />
        <XGlimmer />
        {{x-curly}}
        <XGlimmer />
      </div>`
  );

  equalsElement(view.element.childNodes[0] as Element, 'div', { id: regex(/^ember\d*$/), class: 'ember-view' }, '');
  equalsElement(view.element.childNodes[1] as Element, 'div', { id: regex(/^ember\d*$/), class: 'ember-view' }, '');
  equalsElement(view.element.childNodes[2] as Element, 'div', { id: regex(/^ember\d*$/), class: 'ember-view' }, '');
  equalsElement(view.element.childNodes[3] as Element, 'div', { id: regex(/^ember\d*$/), class: 'ember-view' }, '');
  equalsElement(view.element.childNodes[4] as Element, 'div', { id: regex(/^ember\d*$/), class: 'ember-view' }, '');
  equalsElement(view.element.childNodes[5] as Element, 'div', { id: regex(/^ember\d*$/), class: 'ember-view' }, '');

  let IDs = {};

  function markAsSeen(element: Element) {
    IDs[element.id] = (IDs[element.id] || 0) + 1;
  }

  markAsSeen(view.element.childNodes[0] as Element);
  markAsSeen(view.element.childNodes[1] as Element);
  markAsSeen(view.element.childNodes[2] as Element);
  markAsSeen(view.element.childNodes[3] as Element);
  markAsSeen(view.element.childNodes[4] as Element);
  markAsSeen(view.element.childNodes[5] as Element);

  assert.equal(Object.keys(IDs).length, 6, "Expected the components to each have a unique IDs");

  for (let id in IDs) {
    assert.equal(IDs[id], 1, `Expected ID ${id} to be unique`);
  }
});

module("Glimmer Component");

let styles = [{
  name: 'a div',
  tagName: 'div',
  test: QUnit.test
}, {
  name: 'a web component',
  tagName: 'not-an-ember-component',
  test: QUnit.test
}];

styles.forEach(style => {
  style.test(`NonBlock without attributes replaced with ${style.name}`, assert => {
    env.registerEmberishGlimmerComponent('NonBlock', null, `  <${style.tagName} ...attributes>In layout</${style.tagName}>  `);

    appendViewFor('<NonBlock />');

    let node = view.element.firstChild;
    equalsElement(view.element, style.tagName, { class: 'ember-view', id: regex(/^ember\d*$/) }, 'In layout');

    rerender();

    assert.strictEqual(node, view.element.firstChild, 'The inner element has not changed');
    equalsElement(view.element, style.tagName, { class: 'ember-view', id: regex(/^ember\d*$/) }, 'In layout');
  });

  style.test(`NonBlock with attributes replaced with ${style.name}`, function () {
    env.registerEmberishGlimmerComponent(
      'NonBlock',
      null,
      `  <${style.tagName} such="{{@stability}}" ...attributes>In layout</${style.tagName}>  `
    );

    appendViewFor('<NonBlock @stability={{stability}} />', { stability: 'stability' });

    let node = view.element;
    equalsElement(node, style.tagName, { such: 'stability', class: 'ember-view', id: regex(/^ember\d*$/) }, 'In layout');

    set(view, 'stability', 'changed!!!');
    rerender();

    assert.strictEqual(node.firstElementChild, view.element.firstElementChild, 'The inner element has not changed');
    equalsElement(node, style.tagName, { such: 'changed!!!', class: 'ember-view', id: regex(/^ember\d*$/) }, 'In layout');
  });
});

QUnit.test(`Ensure components can be invoked`, function () {
  env.registerEmberishGlimmerComponent('Outer', null, `<Inner></Inner>`);
  env.registerEmberishGlimmerComponent('Inner', null, `<div ...attributes>hi!</div>`);

  appendViewFor('<Outer />');
  equalsElement(view.element, 'div', { class: classes('ember-view'), id: regex(/^ember\d*$/) }, 'hi!');
});

QUnit.test(`Glimmer component with element modifier`, function (assert) {
  env.registerEmberishGlimmerComponent('NonBlock', null, `  <div>In layout</div>  `);

  assert.throws(() => {
    appendViewFor('<NonBlock {{action}} />');
  }, new Error("Compile Error: Element modifiers are not allowed in components"), "should throw error");
});

<<<<<<< HEAD
QUnit.test('Custom element with element modifier', function(assert) {
  assert.expect(0);

  env.registerModifier('foo', new TestModifierManager());

  appendViewFor('<some-custom-element {{foo "foo"}}></some-custom-element>');
});

QUnit.skip('block without properties', function () {
  env.registerEmberishGlimmerComponent('with-block', EmberishGlimmerComponent, '<with-block>In layout - {{yield}}</with-block>');

  appendViewFor('<with-block>In template</with-block>');

  equalsElement(view.element, 'with-block', { class: classes('ember-view'), id: regex(/^ember\d*$/) }, 'In layout - In template');
});

QUnit.skip('attributes are not installed on the top level', assert => {
  let component: NonBlock | undefined;

  class NonBlock extends EmberishGlimmerComponent {

    init() {
      this._super(...arguments);
      component = this;
    }
  }
  NonBlock[CLASS_META].seal();

  // This is specifically attempting to trigger a 1.x-era heuristic that only copied
  // attrs that were present as defined properties on the component.
  NonBlock.prototype['text'] = null;
  NonBlock.prototype['dynamic'] = null;

  env.registerEmberishGlimmerComponent('non-block', NonBlock, '<non-block>In layout - {{attrs.text}} -- {{text}}</non-block>');

  appendViewFor('<non-block text="texting" dynamic={{dynamic}} />', {
    dynamic: 'dynamic'
  });

  equalsElement(view.element, 'non-block', {
    class: classes('ember-view'),
    id: regex(/^ember\d*$/),
    text: 'texting'
  }, 'In layout - texting -- null');
  assert.equal(component!.attrs['text'], 'texting');
  assert.equal(component!.attrs['dynamic'], 'dynamic');
  assert.strictEqual(component!['text'], null);
  assert.strictEqual(component!['dynamic'], null);

  rerender();

  equalsElement(view.element, 'non-block', {
    class: classes('ember-view'),
    id: regex(/^ember\d*$/),
    text: 'texting'
  }, 'In layout - texting -- <!---->');
  assert.equal(component!.attrs['text'], 'texting');
  assert.equal(component!.attrs['dynamic'], 'dynamic');
  assert.strictEqual(component!['text'], null);
  assert.strictEqual(component!['dynamic'], null);
});

QUnit.skip('non-block with properties on attrs and component class', function () {
  env.registerEmberishGlimmerComponent('non-block', EmberishGlimmerComponent, '<non-block>In layout - someProp: {{attrs.someProp}}</non-block>');

  appendViewFor('<non-block someProp="something here" />');

  assertEmberishElement('non-block', { someProp: 'something here' }, 'In layout - someProp: something here');
});

QUnit.skip('block with properties on attrs', function () {
  env.registerEmberishGlimmerComponent(
    'with-block',
    EmberishGlimmerComponent,
    '<with-block>In layout - someProp: {{attrs.someProp}} - {{yield}}</with-block>'
  );

  appendViewFor('<with-block someProp="something here">In template</with-block>');

  assertEmberishElement('with-block', { someProp: 'something here' }, 'In layout - someProp: something here - In template');
});

QUnit.skip('computed property alias on a static attr', function () {
  let ComputedAlias = <any>EmberishGlimmerComponent.extend({
    otherProp: alias('attrs.someProp')
  });

  env.registerEmberishGlimmerComponent('computed-alias', ComputedAlias, '<computed-alias>{{otherProp}}</computed-alias>');

  appendViewFor('<computed-alias someProp="value"></computed-alias>', {
    someProp: 'value'
  });

  assertEmberishElement('computed-alias', { someProp: 'value' }, 'value');
});

QUnit.skip('computed property alias on a dynamic attr', function () {
  let ComputedAlias = <any>EmberishGlimmerComponent.extend({
    otherProp: alias('attrs.someProp')
  });

  env.registerEmberishGlimmerComponent('computed-alias', ComputedAlias, '<computed-alias>{{otherProp}}</computed-alias>');

  appendViewFor('<computed-alias someProp="{{someProp}}"></computed-alias>', {
    someProp: 'value'
  });

  assertEmberishElement('computed-alias', { someProp: 'value' }, 'value');

  set(view, 'someProp', 'other value');
  rerender();

  assertEmberishElement('computed-alias', { someProp: 'other value' }, 'other value');
});

QUnit.skip('lookup of component takes priority over property', (assert) => {
  assert.expect(1);

  class MyComponent extends EmberishCurlyComponent {
    'some-component' = 'not-some-component';
    'some-prop' = 'some-prop';
  }

  class SomeComponent extends EmberishCurlyComponent {
  }

  env.registerEmberishCurlyComponent('my-component', MyComponent, '{{some-prop}} {{some-component}}');
  env.registerEmberishCurlyComponent('some-component', SomeComponent, 'some-component');

  appendViewFor('{{my-component}}');

  assertAppended('<div>some-prop <div>some-component</div></div>');
});

=======
>>>>>>> c5150a0f
QUnit.test('Curly component hooks (with attrs)', assert => {
  let instance: NonBlock | undefined;

  class NonBlock extends EmberishCurlyComponent {
    init() {
      instance = this;
    }
  }

  env.registerEmberishCurlyComponent('non-block', inspectHooks(NonBlock), 'In layout - someProp: {{@someProp}}');

  appendViewFor('{{non-block someProp=someProp}}', { someProp: 'wycats' });

  assert.ok(instance, 'instance is created');

  if (instance === undefined) {
    return;
  }

  assertFired(instance, 'didReceiveAttrs');
  assertFired(instance, 'willRender');
  assertFired(instance, 'didInsertElement');
  assertFired(instance, 'didRender');

  assertEmberishElement('div', 'In layout - someProp: wycats');

  set(view, 'someProp', 'tomdale');
  rerender();

  assertEmberishElement('div', 'In layout - someProp: tomdale');

  assertFired(instance, 'didReceiveAttrs', 2);
  assertFired(instance, 'willUpdate');
  assertFired(instance, 'willRender', 2);
  assertFired(instance, 'didUpdate');
  assertFired(instance, 'didRender', 2);

  rerender();

  assertEmberishElement('div', 'In layout - someProp: tomdale');

  assertFired(instance, 'didReceiveAttrs', 3);
  assertFired(instance, 'willUpdate', 2);
  assertFired(instance, 'willRender', 3);
  assertFired(instance, 'didUpdate', 2);
  assertFired(instance, 'didRender', 3);
});

QUnit.test('Curly component hooks (attrs as self props)', function () {
  let instance: NonBlock | undefined;

  class NonBlock extends EmberishCurlyComponent {
    init() {
      instance = this;
    }
  }

  env.registerEmberishCurlyComponent('non-block', inspectHooks(NonBlock), 'In layout - someProp: {{someProp}}');

  appendViewFor('{{non-block someProp=someProp}}', { someProp: 'wycats' });

  assert.ok(instance, 'instance is created');

  if (instance === undefined) {
    return;
  }

  assertFired(instance, 'didReceiveAttrs');
  assertFired(instance, 'willRender');
  assertFired(instance, 'didInsertElement');
  assertFired(instance, 'didRender');

  assertEmberishElement('div', 'In layout - someProp: wycats');

  set(view, 'someProp', 'tomdale');
  rerender();

  assertEmberishElement('div', 'In layout - someProp: tomdale');

  assertFired(instance, 'didReceiveAttrs', 2);
  assertFired(instance, 'willUpdate');
  assertFired(instance, 'willRender', 2);
  assertFired(instance, 'didUpdate');
  assertFired(instance, 'didRender', 2);

  rerender();

  assertEmberishElement('div', 'In layout - someProp: tomdale');

  assertFired(instance, 'didReceiveAttrs', 3);
  assertFired(instance, 'willUpdate', 2);
  assertFired(instance, 'willRender', 3);
  assertFired(instance, 'didUpdate', 2);
  assertFired(instance, 'didRender', 3);
});

QUnit.test('Setting value attributeBinding to null results in empty string value', function (assert) {
  let instance: InputComponent | undefined;

  class InputComponent extends EmberishCurlyComponent {
    tagName = 'input';
    attributeBindings = ['value'];
    init() {
      instance = this;
    }
  }

  env.registerEmberishCurlyComponent('input-component', inspectHooks(InputComponent), 'input component');

  appendViewFor('{{input-component value=someProp}}', { someProp: null });

  assert.ok(instance, 'instance is created');

  if (instance === undefined) {
    return;
  }

  let element: HTMLInputElement = instance.element as HTMLInputElement;

  assert.equal(element.value, '');

  set(view, 'someProp', 'wycats');
  rerender();

  assert.equal(element.value, 'wycats');

  set(view, 'someProp', null);
  rerender();

  assert.equal(element.value, '');
});

QUnit.test('Setting class attributeBinding does not clobber ember-view', assert => {
  let instance: FooBarComponent | undefined;

  class FooBarComponent extends EmberishCurlyComponent {
    attributeBindings = ['class'];
    init() {
      instance = this;
    }
  }

  env.registerEmberishCurlyComponent('foo-bar', FooBarComponent, 'FOO BAR');

  appendViewFor('{{foo-bar class=classes}}', { classes: "foo bar" });

  assert.ok(instance, 'instance is created');

  if (instance === undefined) {
    return;
  }

  assertEmberishElement('div', { class: classes('ember-view foo bar') }, 'FOO BAR');

  rerender();

  assertEmberishElement('div', { class: classes('ember-view foo bar') }, 'FOO BAR');

  set(view, 'classes', 'foo bar baz');
  rerender();

  assertEmberishElement('div', { class: classes('ember-view foo bar baz') }, 'FOO BAR');

  set(view, 'classes', 'foo bar');
  rerender();

  assertEmberishElement('div', { class: classes('ember-view foo bar') }, 'FOO BAR');
});

QUnit.test('Curly component hooks (force recompute)', assert => {
  let instance: NonBlock | undefined;

  class NonBlock extends EmberishCurlyComponent {
    init() {
      instance = this;
    }
  }

  env.registerEmberishCurlyComponent('non-block', inspectHooks(NonBlock), 'In layout - someProp: {{@someProp}}');

  appendViewFor('{{non-block someProp="wycats"}}');

  assert.ok(instance, 'instance is created');

  if (instance === undefined) {
    return;
  }

  assertFired(instance, 'didReceiveAttrs', 1);
  assertFired(instance, 'willRender', 1);
  assertFired(instance, 'didInsertElement', 1);
  assertFired(instance, 'didRender', 1);

  assertEmberishElement('div', 'In layout - someProp: wycats');

  rerender();

  assertEmberishElement('div', 'In layout - someProp: wycats');

  assertFired(instance, 'didReceiveAttrs', 1);
  assertFired(instance, 'willRender', 1);
  assertFired(instance, 'didRender', 1);

  instance.recompute();
  rerender();

  assertEmberishElement('div', 'In layout - someProp: wycats');

  assertFired(instance, 'didReceiveAttrs', 2);
  assertFired(instance, 'willUpdate', 1);
  assertFired(instance, 'willRender', 2);
  assertFired(instance, 'didUpdate', 1);
  assertFired(instance, 'didRender', 2);
});

QUnit.test('Glimmer component hooks', assert => {
  let instance: NonBlock | undefined;

  class NonBlock extends EmberishGlimmerComponent {
    init() {
      instance = this;
    }
  }

  env.registerEmberishGlimmerComponent('NonBlock', inspectHooks(NonBlock), '<div ...attributes>In layout - someProp: {{@someProp}}</div>');

  appendViewFor('<NonBlock @someProp={{someProp}} />', { someProp: 'wycats' });

  assert.ok(instance, 'instance is created');

  if (instance === undefined) {
    return;
  }

  assertFired(instance, 'didReceiveAttrs');
  assertFired(instance, 'willRender');
  assertFired(instance, 'didInsertElement');
  assertFired(instance, 'didRender');

  assertEmberishElement('div', 'In layout - someProp: wycats');

  set(view, 'someProp', 'tomdale');
  rerender();

  assertEmberishElement('div', 'In layout - someProp: tomdale');

  assertFired(instance, 'didReceiveAttrs', 2);
  assertFired(instance, 'willUpdate');
  assertFired(instance, 'willRender', 2);
  assertFired(instance, 'didUpdate');
  assertFired(instance, 'didRender', 2);

  rerender();

  assertEmberishElement('div', 'In layout - someProp: tomdale');

  assertFired(instance, 'didReceiveAttrs', 3);
  assertFired(instance, 'willUpdate', 2);
  assertFired(instance, 'willRender', 3);
  assertFired(instance, 'didUpdate', 2);
  assertFired(instance, 'didRender', 3);
});

QUnit.test('Glimmer component hooks (force recompute)', assert => {
  let instance: NonBlock | undefined;

  class NonBlock extends EmberishGlimmerComponent {
    init() {
      instance = this;
    }
  }

  env.registerEmberishGlimmerComponent('NonBlock', inspectHooks(NonBlock), '<div ...attributes>In layout - someProp: {{@someProp}}</div>');

  appendViewFor('<NonBlock @someProp="wycats" />');

  assert.ok(instance, 'instance is created');

  if (instance === undefined) {
    return;
  }

  assertFired(instance, 'didReceiveAttrs', 1);
  assertFired(instance, 'willRender', 1);
  assertFired(instance, 'didInsertElement', 1);
  assertFired(instance, 'didRender', 1);

  assertEmberishElement('div', 'In layout - someProp: wycats');

  rerender();

  assertEmberishElement('div', 'In layout - someProp: wycats');

  assertFired(instance, 'didReceiveAttrs', 1);
  assertFired(instance, 'willRender', 1);
  assertFired(instance, 'didRender', 1);

  instance.recompute();
  rerender();

  assertEmberishElement('div', 'In layout - someProp: wycats');

  assertFired(instance, 'didReceiveAttrs', 2);
  assertFired(instance, 'willUpdate', 1);
  assertFired(instance, 'willRender', 2);
  assertFired(instance, 'didUpdate', 1);
  assertFired(instance, 'didRender', 2);
});

module('Teardown');

QUnit.test('curly components are destroyed', function (assert) {
  let destroyed = 0;

  let DestroyMeComponent = EmberishCurlyComponent.extend({
    destroy(this: EmberishCurlyComponent) {
      this._super();
      destroyed++;
    }
  });

  env.registerEmberishCurlyComponent('destroy-me', DestroyMeComponent as any, 'destroy me!');

  appendViewFor(`{{#if cond}}{{destroy-me}}{{/if}}`, { cond: true });

  assert.strictEqual(destroyed, 0, 'destroy should not be called');

  view.rerender({ cond: false });

  assert.strictEqual(destroyed, 1, 'destroy should be called exactly one');
});

QUnit.test('glimmer components are destroyed', function (assert) {
  let destroyed = 0;

  let DestroyMeComponent = EmberishGlimmerComponent.extend({
    destroy(this: EmberishGlimmerComponent) {
      this._super();
      destroyed++;
    }
  });

  env.registerEmberishGlimmerComponent('DestroyMe', DestroyMeComponent as any, '<div ...attributes>destroy me!</div>');

  appendViewFor(`{{#if cond}}<DestroyMe />{{/if}}`, { cond: true });

  assert.strictEqual(destroyed, 0, 'destroy should not be called');

  view.rerender({ cond: false });

  assert.strictEqual(destroyed, 1, 'destroy should be called exactly one');
});

QUnit.test('component helpers component are destroyed', function (assert) {
  let destroyed = 0;

  let DestroyMeComponent = EmberishCurlyComponent.extend({
    destroy(this: EmberishCurlyComponent) {
      this._super();
      destroyed++;
    }
  });

  env.registerEmberishCurlyComponent('destroy-me', DestroyMeComponent as any, 'destroy me!');

  let AnotherComponent = EmberishCurlyComponent.extend();

  env.registerEmberishCurlyComponent('another-component', AnotherComponent as any, 'another thing!');

  appendViewFor(`{{component componentName}}`, { componentName: 'destroy-me' });

  assert.strictEqual(destroyed, 0, 'destroy should not be called');

  view.rerender({ componentName: 'another-component' });

  assert.strictEqual(destroyed, 1, 'destroy should be called exactly one');
});

QUnit.test('components inside a list are destroyed', function (assert) {
  let destroyed: number[] = [];

  let DestroyMeComponent = EmberishGlimmerComponent.extend({
    destroy(this: EmberishGlimmerComponent) {
      this._super();
      destroyed.push(this.attrs.item);
    }
  });

  env.registerEmberishGlimmerComponent('DestroyMe', DestroyMeComponent as any, '<div>destroy me!</div>');

  appendViewFor(`{{#each list key='@primitive' as |item|}}<DestroyMe @item={{item}} />{{/each}}`, { list: [1, 2, 3, 4, 5] });

  assert.strictEqual(destroyed.length, 0, 'destroy should not be called');

  view.rerender({ list: [1, 2, 3] });

  assert.deepEqual(destroyed, [4, 5], 'destroy should be called exactly twice');

  view.rerender({ list: [3, 2, 1] });

  assert.deepEqual(destroyed, [4, 5], 'destroy should be called exactly twice');

  view.rerender({ list: [] });

  assert.deepEqual(destroyed, [4, 5, 3, 2, 1], 'destroy should be called for each item');
});

QUnit.test('components that are "destroyed twice" are destroyed once', function (assert) {
  let destroyed: string[] = [];

  let DestroyMeComponent = EmberishCurlyComponent.extend({
    destroy(this: EmberishCurlyComponent) {
      this._super();
      destroyed.push(this.attrs.from);
    }
  });

  let DestroyMe2Component = EmberishCurlyComponent.extend({
    destroy(this: EmberishCurlyComponent) {
      this._super();
      destroyed.push(this.attrs.from);
    }
  });

  env.registerEmberishCurlyComponent('destroy-me', DestroyMeComponent as any, '{{#if @cond}}{{destroy-me-inner from="inner"}}{{/if}}');
  env.registerEmberishCurlyComponent('destroy-me-inner', DestroyMe2Component as any, 'inner');

  appendViewFor(`{{#if cond}}{{destroy-me from="root" cond=child.cond}}{{/if}}`, { cond: true, child: { cond: true } });

  assert.deepEqual(destroyed, [], 'destroy should not be called');

  view.rerender({ cond: false, child: { cond: false } });

  assert.deepEqual(destroyed, ['root', 'inner'], 'destroy should be called exactly once per component');
});

QUnit.test('deeply nested destructions', function (assert) {
  let destroyed: string[] = [];

  let DestroyMe1Component = EmberishGlimmerComponent.extend({
    destroy(this: EmberishGlimmerComponent) {
      this._super();
      destroyed.push(`destroy-me1: ${this.attrs.item}`);
    }
  });

  let DestroyMe2Component = EmberishCurlyComponent.extend({
    destroy(this: EmberishCurlyComponent) {
      this._super();
      destroyed.push(`destroy-me2: ${this.attrs.from} - ${this.attrs.item}`);
    }
  });

  env.registerEmberishGlimmerComponent('DestroyMe1', DestroyMe1Component as any, '<div>{{#destroy-me2 item=@item from="destroy-me1"}}{{yield}}{{/destroy-me2}}</div>');
  env.registerEmberishCurlyComponent('destroy-me2', DestroyMe2Component as any, 'Destroy me! {{yield}}');

  appendViewFor(`{{#each list key='@primitive' as |item|}}<DestroyMe1 @item={{item}}>{{#destroy-me2 from="root" item=item}}{{/destroy-me2}}</DestroyMe1>{{/each}}`, { list: [1, 2, 3, 4, 5] });

  assert.strictEqual(destroyed.length, 0, 'destroy should not be called');

  view.rerender({ list: [1, 2, 3] });

  assert.deepEqual(destroyed, [
    "destroy-me1: 4",
    "destroy-me2: destroy-me1 - 4",
    "destroy-me2: root - 4",
    "destroy-me1: 5",
    "destroy-me2: destroy-me1 - 5",
    "destroy-me2: root - 5"
  ], 'destroy should be called exactly twice');

  destroyed = [];

  view.rerender({ list: [3, 2, 1] });

  assert.deepEqual(destroyed, [], 'destroy should be called exactly twice');

  view.rerender({ list: [] });

  assert.deepEqual(destroyed, [
    "destroy-me1: 3",
    "destroy-me2: destroy-me1 - 3",
    "destroy-me2: root - 3",
    "destroy-me1: 2",
    "destroy-me2: destroy-me1 - 2",
    "destroy-me2: root - 2",
    "destroy-me1: 1",
    "destroy-me2: destroy-me1 - 1",
    "destroy-me2: root - 1"
  ], 'destroy should be called for each item');
});

QUnit.test('components inside the root are destroyed when the render result is destroyed', function (assert) {
  let glimmerDestroyed = false;
  let curlyDestroyed = false;

  let DestroyMe1Component = EmberishGlimmerComponent.extend({
    destroy(this: EmberishGlimmerComponent) {
      this._super();
      glimmerDestroyed = true;
    }
  });

  let DestroyMe2Component = EmberishCurlyComponent.extend({
    destroy(this: EmberishCurlyComponent) {
      this._super();
      curlyDestroyed = true;
    }
  });

  env.registerEmberishGlimmerComponent('DestroyMe1', DestroyMe1Component as any, '<div>Destry me!</div>');
  env.registerEmberishCurlyComponent('destroy-me2', DestroyMe2Component as any, 'Destroy me too!');

  appendViewFor(`<DestroyMe1 id="destroy-me1"/>{{destroy-me2 id="destroy-me2"}}`);

  assert.strictEqual(glimmerDestroyed, false, 'the glimmer component should not be destroyed');
  assert.strictEqual(curlyDestroyed, false, 'the curly component should not be destroyed');

  view.destroy();

  assert.strictEqual(glimmerDestroyed, true, 'the glimmer component destroy hook was called');
  assert.strictEqual(curlyDestroyed, true, 'the glimmer component destroy hook was called');

  assert.strictEqual(document.querySelectorAll('#destroy-me1').length, 0, 'component DOM node was removed from DOM');
  assert.strictEqual(document.querySelectorAll('#destroy-me2').length, 0, 'component DOM node was removed from DOM');

  assert.strictEqual(document.querySelector('#qunit-fixture')!.childElementCount, 0, 'root view was removed from DOM');
});

QUnit.test('tagless components render properly', () => {
  class FooBar extends BasicComponent { }

  env.registerStaticTaglessComponent('foo-bar', FooBar, `Michael Jordan says "Go Tagless"`);

  appendViewFor(`{{foo-bar}}`);
  assertAppended('Michael Jordan says "Go Tagless"');

  rerender();

  assertAppended('Michael Jordan says "Go Tagless"');
});

module('late bound layout');

QUnit.test('can bind the layout late', () => {
  class FooBar extends EmberishCurlyComponent {
    layout = env.registerTemplate('my-dynamic-layout', 'Swap - {{yield}}');
  }

  env.registerEmberishCurlyComponent('foo-bar', FooBar, null);

  appendViewFor('{{#foo-bar}}YIELD{{/foo-bar}}');

  equalsElement(view.element, 'div', {
    class: classes('ember-view'),
    id: regex(/^ember\d*$/)
  }, 'Swap - YIELD');
});

module('appendable components');

QUnit.test('it does not work on optimized appends', () => {
  class FooBar extends EmberishCurlyComponent { }

  env.registerEmberishCurlyComponent('foo-bar', FooBar, 'foo bar');

  let definition = env.componentHelper('foo-bar');

  appendViewFor('{{foo}}', { foo: definition });

  assertAppended('[object Object]');

  rerender();

  assertAppended('[object Object]');

  view.rerender({ foo: 'foo' });

  assertAppended('foo');

  view.rerender({ foo: definition });

  assertAppended('[object Object]');
});

QUnit.test('it works on unoptimized appends (dot paths)', () => {
  class FooBar extends EmberishCurlyComponent { }

  env.registerEmberishCurlyComponent('foo-bar', FooBar, 'foo bar');

  let definition = env.componentHelper('foo-bar');

  appendViewFor('{{foo.bar}}', { foo: { bar: definition } });

  assertEmberishElement('div', {}, 'foo bar');

  rerender();

  assertEmberishElement('div', {}, 'foo bar');

  view.rerender({ foo: { bar: 'lol' } });

  assertAppended('lol');

  rerender();

  assertAppended('lol');

  view.rerender({ foo: { bar: 'omg' } });

  assertAppended('omg');

  view.rerender({ foo: { bar: definition } });

  assertEmberishElement('div', {}, 'foo bar');
});

QUnit.test('it works on unoptimized appends (this paths)', () => {
  class FooBar extends EmberishCurlyComponent { }

  env.registerEmberishCurlyComponent('foo-bar', FooBar, 'foo bar');

  let definition = env.componentHelper('foo-bar');

  appendViewFor('{{this.foo}}', { foo: definition });

  assertEmberishElement('div', {}, 'foo bar');

  rerender();

  assertEmberishElement('div', {}, 'foo bar');

  view.rerender({ foo: 'lol' });

  assertAppended('lol');

  rerender();

  assertAppended('lol');

  view.rerender({ foo: 'omg' });

  assertAppended('omg');

  view.rerender({ foo: definition });

  assertEmberishElement('div', {}, 'foo bar');
});

QUnit.test('it works on unoptimized appends when initially not a component (dot paths)', () => {
  class FooBar extends EmberishCurlyComponent { }

  env.registerEmberishCurlyComponent('foo-bar', FooBar, 'foo bar');

  let definition = env.componentHelper('foo-bar');

  appendViewFor('{{foo.bar}}', { foo: { bar: 'lol' } });

  assertAppended('lol');

  rerender();

  assertAppended('lol');

  view.rerender({ foo: { bar: definition } });

  assertEmberishElement('div', {}, 'foo bar');

  rerender();

  assertEmberishElement('div', {}, 'foo bar');

  view.rerender({ foo: { bar: 'lol' } });

  assertAppended('lol');
});

QUnit.test('it works on unoptimized appends when initially not a component (this paths)', () => {
  class FooBar extends EmberishCurlyComponent { }

  env.registerEmberishCurlyComponent('foo-bar', FooBar, 'foo bar');

  let definition = env.componentHelper('foo-bar');

  appendViewFor('{{this.foo}}', { foo: 'lol' });

  assertAppended('lol');

  rerender();

  assertAppended('lol');

  view.rerender({ foo: definition });

  assertEmberishElement('div', {}, 'foo bar');

  rerender();

  assertEmberishElement('div', {}, 'foo bar');

  view.rerender({ foo: 'lol' });

  assertAppended('lol');
});

module('bounds tracking');

QUnit.test('it works for wrapped (curly) components', function (assert) {
  let instance: FooBar | undefined;

  class FooBar extends EmberishCurlyComponent {
    tagName = 'span';

    constructor() {
      super();
      instance = this;
    }
  }

  env.registerEmberishCurlyComponent('foo-bar', FooBar, 'foo bar');

  appendViewFor('zomg {{foo-bar}} wow');

  assert.ok(instance, 'instance is created');

  if (instance === undefined) {
    return;
  }

  assertEmberishElement('span', {}, 'foo bar');

  assert.equal(instance.bounds.parentElement(), document.querySelector('#qunit-fixture'));
  assert.equal(instance.bounds.firstNode(), instance.element);
  assert.equal(instance.bounds.lastNode(), instance.element);
});

QUnit.test('it works for tagless components', function (assert) {
  let instance: FooBar | undefined;

  class FooBar extends EmberishCurlyComponent {
    tagName = '';

    constructor() {
      super();
      instance = this;
    }
  }

  env.registerEmberishCurlyComponent('foo-bar', FooBar, '<span id="first-node">foo</span> <span id="before-last-node">bar</span>!');

  appendViewFor('zomg {{foo-bar}} wow');

  assert.ok(instance, 'instance is created');

  if (instance === undefined) {
    return;
  }

  assertAppended('zomg <span id="first-node">foo</span> <span id="before-last-node">bar</span>! wow');

  assert.equal(instance.bounds.parentElement(), document.querySelector('#qunit-fixture'));
  assert.equal(instance.bounds.firstNode(), document.querySelector('#first-node'));
  assert.equal(instance.bounds.lastNode(), document.querySelector('#before-last-node')!.nextSibling);
});

QUnit.test('it works for unwrapped components', function (assert) {
  let instance: FooBar | undefined;

  class FooBar extends EmberishGlimmerComponent {
    constructor() {
      super();
      instance = this;
    }
  }

  env.registerEmberishGlimmerComponent('FooBar', FooBar, '<!-- ohhh --><span ...attributes>foo bar!</span>');

  appendViewFor('zomg <FooBar /> wow');

  assert.ok(instance, 'instance is created');

  if (instance === undefined) {
    return;
  }

  assertEmberishElement('span', {}, 'foo bar!');

  assert.equal(instance.bounds.parentElement(), document.querySelector('#qunit-fixture'));
  assert.equal(instance.bounds.firstNode(), instance.element.previousSibling);
  assert.equal(instance.bounds.lastNode(), instance.element);
});<|MERGE_RESOLUTION|>--- conflicted
+++ resolved
@@ -12,6 +12,7 @@
   stripTight,
   TestDynamicScope,
   TestEnvironment,
+  TestModifierManager
 } from "@glimmer/test-helpers";
 import { assign } from "@glimmer/util";
 import { RenderResult, Template, clientBuilder } from '@glimmer/runtime';
@@ -1169,7 +1170,6 @@
   }, new Error("Compile Error: Element modifiers are not allowed in components"), "should throw error");
 });
 
-<<<<<<< HEAD
 QUnit.test('Custom element with element modifier', function(assert) {
   assert.expect(0);
 
@@ -1178,134 +1178,6 @@
   appendViewFor('<some-custom-element {{foo "foo"}}></some-custom-element>');
 });
 
-QUnit.skip('block without properties', function () {
-  env.registerEmberishGlimmerComponent('with-block', EmberishGlimmerComponent, '<with-block>In layout - {{yield}}</with-block>');
-
-  appendViewFor('<with-block>In template</with-block>');
-
-  equalsElement(view.element, 'with-block', { class: classes('ember-view'), id: regex(/^ember\d*$/) }, 'In layout - In template');
-});
-
-QUnit.skip('attributes are not installed on the top level', assert => {
-  let component: NonBlock | undefined;
-
-  class NonBlock extends EmberishGlimmerComponent {
-
-    init() {
-      this._super(...arguments);
-      component = this;
-    }
-  }
-  NonBlock[CLASS_META].seal();
-
-  // This is specifically attempting to trigger a 1.x-era heuristic that only copied
-  // attrs that were present as defined properties on the component.
-  NonBlock.prototype['text'] = null;
-  NonBlock.prototype['dynamic'] = null;
-
-  env.registerEmberishGlimmerComponent('non-block', NonBlock, '<non-block>In layout - {{attrs.text}} -- {{text}}</non-block>');
-
-  appendViewFor('<non-block text="texting" dynamic={{dynamic}} />', {
-    dynamic: 'dynamic'
-  });
-
-  equalsElement(view.element, 'non-block', {
-    class: classes('ember-view'),
-    id: regex(/^ember\d*$/),
-    text: 'texting'
-  }, 'In layout - texting -- null');
-  assert.equal(component!.attrs['text'], 'texting');
-  assert.equal(component!.attrs['dynamic'], 'dynamic');
-  assert.strictEqual(component!['text'], null);
-  assert.strictEqual(component!['dynamic'], null);
-
-  rerender();
-
-  equalsElement(view.element, 'non-block', {
-    class: classes('ember-view'),
-    id: regex(/^ember\d*$/),
-    text: 'texting'
-  }, 'In layout - texting -- <!---->');
-  assert.equal(component!.attrs['text'], 'texting');
-  assert.equal(component!.attrs['dynamic'], 'dynamic');
-  assert.strictEqual(component!['text'], null);
-  assert.strictEqual(component!['dynamic'], null);
-});
-
-QUnit.skip('non-block with properties on attrs and component class', function () {
-  env.registerEmberishGlimmerComponent('non-block', EmberishGlimmerComponent, '<non-block>In layout - someProp: {{attrs.someProp}}</non-block>');
-
-  appendViewFor('<non-block someProp="something here" />');
-
-  assertEmberishElement('non-block', { someProp: 'something here' }, 'In layout - someProp: something here');
-});
-
-QUnit.skip('block with properties on attrs', function () {
-  env.registerEmberishGlimmerComponent(
-    'with-block',
-    EmberishGlimmerComponent,
-    '<with-block>In layout - someProp: {{attrs.someProp}} - {{yield}}</with-block>'
-  );
-
-  appendViewFor('<with-block someProp="something here">In template</with-block>');
-
-  assertEmberishElement('with-block', { someProp: 'something here' }, 'In layout - someProp: something here - In template');
-});
-
-QUnit.skip('computed property alias on a static attr', function () {
-  let ComputedAlias = <any>EmberishGlimmerComponent.extend({
-    otherProp: alias('attrs.someProp')
-  });
-
-  env.registerEmberishGlimmerComponent('computed-alias', ComputedAlias, '<computed-alias>{{otherProp}}</computed-alias>');
-
-  appendViewFor('<computed-alias someProp="value"></computed-alias>', {
-    someProp: 'value'
-  });
-
-  assertEmberishElement('computed-alias', { someProp: 'value' }, 'value');
-});
-
-QUnit.skip('computed property alias on a dynamic attr', function () {
-  let ComputedAlias = <any>EmberishGlimmerComponent.extend({
-    otherProp: alias('attrs.someProp')
-  });
-
-  env.registerEmberishGlimmerComponent('computed-alias', ComputedAlias, '<computed-alias>{{otherProp}}</computed-alias>');
-
-  appendViewFor('<computed-alias someProp="{{someProp}}"></computed-alias>', {
-    someProp: 'value'
-  });
-
-  assertEmberishElement('computed-alias', { someProp: 'value' }, 'value');
-
-  set(view, 'someProp', 'other value');
-  rerender();
-
-  assertEmberishElement('computed-alias', { someProp: 'other value' }, 'other value');
-});
-
-QUnit.skip('lookup of component takes priority over property', (assert) => {
-  assert.expect(1);
-
-  class MyComponent extends EmberishCurlyComponent {
-    'some-component' = 'not-some-component';
-    'some-prop' = 'some-prop';
-  }
-
-  class SomeComponent extends EmberishCurlyComponent {
-  }
-
-  env.registerEmberishCurlyComponent('my-component', MyComponent, '{{some-prop}} {{some-component}}');
-  env.registerEmberishCurlyComponent('some-component', SomeComponent, 'some-component');
-
-  appendViewFor('{{my-component}}');
-
-  assertAppended('<div>some-prop <div>some-component</div></div>');
-});
-
-=======
->>>>>>> c5150a0f
 QUnit.test('Curly component hooks (with attrs)', assert => {
   let instance: NonBlock | undefined;
 
