--- conflicted
+++ resolved
@@ -1,8 +1,4 @@
-<<<<<<< HEAD
-import { Option, LinkedList, DESTROY } from '@glimmer/util';
-=======
-import { LinkedList } from '@glimmer/util';
->>>>>>> 5f978f63
+import { LinkedList, DESTROY } from '@glimmer/util';
 import Environment from '../environment';
 import { DestroyableBounds, clear } from '../bounds';
 import UpdatingVM, { ExceptionHandler } from './update';
