--- conflicted
+++ resolved
@@ -38,92 +38,11 @@
   * 0-N named arguments next
 */
 
-<<<<<<< HEAD
 export class VMArgumentsImpl implements VMArguments {
   private stack: Option<EvaluationStack> = null;
   public positional = new PositionalArgumentsImpl();
   public named = new NamedArgumentsImpl();
   public blocks = new BlockArgumentsImpl();
-=======
-export interface IArguments {
-  tag: Tag;
-  length: number;
-  positional: IPositionalArguments;
-  named: INamedArguments;
-
-  at<T extends VersionedPathReference<Opaque>>(pos: number): T;
-  capture(): ICapturedArguments;
-}
-
-export interface ICapturedArgumentsValue {
-  named: Dict<Opaque>;
-  positional: Opaque[];
-}
-
-export interface ICapturedArguments {
-  tag: Tag;
-  length: number;
-  positional: ICapturedPositionalArguments;
-  named: ICapturedNamedArguments;
-  value(): ICapturedArgumentsValue;
-}
-
-export interface IPositionalArguments {
-  tag: Tag;
-  length: number;
-  at<T extends VersionedPathReference<Opaque>>(position: number): T;
-  capture(): ICapturedPositionalArguments;
-}
-
-export interface ICapturedPositionalArguments extends VersionedPathReference<Opaque[]> {
-  tag: Tag;
-  length: number;
-  references: VersionedPathReference<Opaque>[];
-  at<T extends VersionedPathReference<Opaque>>(position: number): T;
-  value(): Opaque[];
-}
-
-export interface INamedArguments {
-  tag: Tag;
-  names: string[];
-  length: number;
-  has(name: string): boolean;
-  get<T extends VersionedPathReference<Opaque>>(name: string): T;
-  capture(): ICapturedNamedArguments;
-}
-
-export interface IBlockArguments {
-  names: string[];
-  length: number;
-  has(name: string): boolean;
-  get(name: string): Option<ScopeBlock>;
-  capture(): ICapturedBlockArguments;
-}
-
-export interface ICapturedBlockArguments {
-  names: string[];
-  length: number;
-  has(name: string): boolean;
-  get(name: string): Option<ScopeBlock>;
-}
-
-export interface ICapturedNamedArguments extends VersionedPathReference<Dict<Opaque>> {
-  tag: Tag;
-  map: Dict<VersionedPathReference<Opaque>>;
-  names: string[];
-  length: number;
-  references: VersionedPathReference<Opaque>[];
-  has(name: string): boolean;
-  get<T extends VersionedPathReference<Opaque>>(name: string): T;
-  value(): Dict<Opaque>;
-}
-
-export class Arguments implements IArguments {
-  private stack: EvaluationStack | null = null;
-  public positional = new PositionalArguments();
-  public named = new NamedArguments();
-  public blocks = new BlockArguments();
->>>>>>> 14f05d49
 
   empty(stack: EvaluationStack): this {
     let base = stack[REGISTERS][$sp] + 1;
@@ -207,7 +126,7 @@
     let positional = this.positional.length === 0 ? EMPTY_POSITIONAL : this.positional.capture();
     let named = this.named.length === 0 ? EMPTY_NAMED : this.named.capture();
 
-    return new CapturedArguments(this.tag, positional, named, this.length);
+    return new CapturedArgumentsImpl(this.tag, positional, named, this.length);
   }
 
   clear(): void {
@@ -216,27 +135,7 @@
   }
 }
 
-<<<<<<< HEAD
 export class PositionalArgumentsImpl implements PositionalArguments {
-=======
-export class CapturedArguments {
-  constructor(
-    public tag: Tag,
-    public positional: ICapturedPositionalArguments,
-    public named: ICapturedNamedArguments,
-    public length: number
-  ) {}
-
-  value() {
-    return {
-      named: this.named.value(),
-      positional: this.positional.value(),
-    };
-  }
-}
-
-export class PositionalArguments implements IPositionalArguments {
->>>>>>> 14f05d49
   public base = 0;
   public length = 0;
 
@@ -660,17 +559,22 @@
   }
 }
 
-<<<<<<< HEAD
+export class CapturedArgumentsImpl implements CapturedArguments {
+  constructor(
+    public tag: Tag,
+    public positional: CapturedPositionalArguments,
+    public named: CapturedNamedArguments,
+    public length: number
+  ) {}
+
+  value() {
+    return {
+      named: this.named.value(),
+      positional: this.positional.value(),
+    };
+  }
+}
+
 const EMPTY_NAMED = new CapturedNamedArgumentsImpl(CONSTANT_TAG, EMPTY_ARRAY, EMPTY_ARRAY);
 const EMPTY_POSITIONAL = new CapturedPositionalArgumentsImpl(CONSTANT_TAG, EMPTY_ARRAY);
-export const EMPTY_ARGS: CapturedArguments = {
-  tag: CONSTANT_TAG,
-  length: 0,
-  positional: EMPTY_POSITIONAL,
-  named: EMPTY_NAMED,
-};
-=======
-const EMPTY_NAMED = new CapturedNamedArguments(CONSTANT_TAG, EMPTY_ARRAY, EMPTY_ARRAY);
-const EMPTY_POSITIONAL = new CapturedPositionalArguments(CONSTANT_TAG, EMPTY_ARRAY);
-export const EMPTY_ARGS = new CapturedArguments(CONSTANT_TAG, EMPTY_POSITIONAL, EMPTY_NAMED, 0);
->>>>>>> 14f05d49
+export const EMPTY_ARGS = new CapturedArgumentsImpl(CONSTANT_TAG, EMPTY_POSITIONAL, EMPTY_NAMED, 0);