--- conflicted
+++ resolved
@@ -7,11 +7,7 @@
 import { ConditionalReference } from '../../references';
 import { isCurriedComponentDefinition, isComponentDefinition } from '../../component/curried-component';
 import { CheckPathReference } from './-debug-strip';
-<<<<<<< HEAD
-import { isString, isEmpty, isSafeString, isFragment, isNode } from '../../dom/normalize';
-=======
 import { isEmpty, isSafeString, isFragment, isNode, shouldCoerce } from '../../dom/normalize';
->>>>>>> 9c0e2767
 import DynamicTextContent from '../../vm/content/text';
 
 export class IsCurriedComponentDefinitionReference extends ConditionalReference {
@@ -44,11 +40,7 @@
   value(): ContentType {
     let value = this.inner.value();
 
-<<<<<<< HEAD
-    if (isString(value) || isEmpty(value)) {
-=======
     if (shouldCoerce(value)) {
->>>>>>> 9c0e2767
       return ContentType.String;
     } else if (isComponentDefinition(value)) {
       return ContentType.Component;
@@ -59,11 +51,7 @@
     } else if (isNode(value)) {
       return ContentType.Node;
     } else {
-<<<<<<< HEAD
-      return ContentType.Other;
-=======
       return ContentType.String;
->>>>>>> 9c0e2767
     }
   }
 }
@@ -72,11 +60,7 @@
   let reference = check(vm.stack.pop(), CheckPathReference);
 
   let rawValue = reference.value();
-<<<<<<< HEAD
-  let value = isEmpty(rawValue) ? '' : check(rawValue, CheckString);
-=======
   let value = isEmpty(rawValue) ? '' : String(rawValue);
->>>>>>> 9c0e2767
 
   vm.elements().appendDynamicHTML(value);
 });
@@ -86,18 +70,6 @@
 
   let rawValue = check(reference.value(), CheckSafeString).toHTML();
   let value = isEmpty(rawValue) ? '' : check(rawValue, CheckString);
-<<<<<<< HEAD
-
-  vm.elements().appendDynamicHTML(value);
-});
-
-APPEND_OPCODES.add(Op.AppendText, vm => {
-  let reference = check(vm.stack.pop(), CheckPathReference);
-
-  let rawValue = reference.value();
-  let value = isEmpty(rawValue) ? '' : check(rawValue, CheckString);
-
-=======
 
   vm.elements().appendDynamicHTML(value);
 });
@@ -108,7 +80,6 @@
   let rawValue = reference.value();
   let value = isEmpty(rawValue) ? '' : String(rawValue);
 
->>>>>>> 9c0e2767
   let node = vm.elements().appendDynamicText(value);
 
   if (!isConst(reference)) {
@@ -130,15 +101,4 @@
   let value = check(reference.value(), CheckNode);
 
   vm.elements().appendDynamicNode(value);
-<<<<<<< HEAD
-});
-
-APPEND_OPCODES.add(Op.AppendOther, vm => {
-  let reference = check(vm.stack.pop(), CheckPathReference);
-
-  let value = reference.value();
-
-  vm.elements().appendDynamicText(String(value));
-=======
->>>>>>> 9c0e2767
 });